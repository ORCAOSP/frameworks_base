--- conflicted
+++ resolved
@@ -418,16 +418,11 @@
 		-proofread $(OUT_DOCS)/$(LOCAL_MODULE)-proofread.txt \
 		-todo $(OUT_DOCS)/$(LOCAL_MODULE)-docs-todo.html \
 		-sdkvalues $(OUT_DOCS) \
-<<<<<<< HEAD
-		-hdf android.whichdoc offline
-=======
-		-warning 3 \
 		-hdf android.whichdoc offline 
 
 ifeq ($(framework_docs_SDK_PREVIEW),true)
   LOCAL_DROIDDOC_OPTIONS += -hdf sdk.current preview 
 endif
->>>>>>> f11d7d55
 
 LOCAL_DROIDDOC_CUSTOM_TEMPLATE_DIR:=build/tools/droiddoc/templates-sdk
 LOCAL_DROIDDOC_CUSTOM_ASSET_DIR:=assets-sdk
