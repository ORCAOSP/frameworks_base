/*
** Copyright 2007, The Android Open Source Project
**
** Licensed under the Apache License, Version 2.0 (the "License");
** you may not use this file except in compliance with the License.
** You may obtain a copy of the License at
**
**     http://www.apache.org/licenses/LICENSE-2.0
**
** Unless required by applicable law or agreed to in writing, software
** distributed under the License is distributed on an "AS IS" BASIS,
** WITHOUT WARRANTIES OR CONDITIONS OF ANY KIND, either express or implied.
** See the License for the specific language governing permissions and
** limitations under the License.
*/

package com.android.internal.telephony.gsm;

import android.content.Context;
import android.content.pm.PackageManager;
import android.os.AsyncResult;
import android.os.Binder;
import android.os.Handler;
import android.os.Message;
import android.util.Log;

import com.android.internal.telephony.IccConstants;
import com.android.internal.telephony.IccSmsInterfaceManager;
import com.android.internal.telephony.IccUtils;
import com.android.internal.telephony.IntRangeManager;
import com.android.internal.telephony.SMSDispatcher;
import com.android.internal.telephony.SmsRawData;

import java.util.ArrayList;
import java.util.Arrays;
import java.util.HashMap;
import java.util.HashSet;
import java.util.List;
import java.util.Set;

import static android.telephony.SmsManager.STATUS_ON_ICC_FREE;

/**
 * SimSmsInterfaceManager to provide an inter-process communication to
 * access Sms in Sim.
 */
public class SimSmsInterfaceManager extends IccSmsInterfaceManager {
    static final String LOG_TAG = "GSM";
    static final boolean DBG = true;

    private final Object mLock = new Object();
    private boolean mSuccess;
    private List<SmsRawData> mSms;
    private HashMap<Integer, HashSet<String>> mCellBroadcastSubscriptions =
            new HashMap<Integer, HashSet<String>>();

    private CellBroadcastRangeManager mCellBroadcastRangeManager =
            new CellBroadcastRangeManager();

    private static final int EVENT_LOAD_DONE = 1;
    private static final int EVENT_UPDATE_DONE = 2;
    private static final int EVENT_SET_BROADCAST_ACTIVATION_DONE = 3;
    private static final int EVENT_SET_BROADCAST_CONFIG_DONE = 4;
    private static final int SMS_CB_CODE_SCHEME_MIN = 0;
    private static final int SMS_CB_CODE_SCHEME_MAX = 255;

    Handler mHandler = new Handler() {
        @Override
        public void handleMessage(Message msg) {
            AsyncResult ar;

            switch (msg.what) {
                case EVENT_UPDATE_DONE:
                    ar = (AsyncResult) msg.obj;
                    synchronized (mLock) {
                        mSuccess = (ar.exception == null);
                        mLock.notifyAll();
                    }
                    break;
                case EVENT_LOAD_DONE:
                    ar = (AsyncResult)msg.obj;
                    synchronized (mLock) {
                        if (ar.exception == null) {
                            mSms  = buildValidRawData((ArrayList<byte[]>) ar.result);
                        } else {
                            if(DBG) log("Cannot load Sms records");
                            if (mSms != null)
                                mSms.clear();
                        }
                        mLock.notifyAll();
                    }
                    break;
                case EVENT_SET_BROADCAST_ACTIVATION_DONE:
                case EVENT_SET_BROADCAST_CONFIG_DONE:
                    ar = (AsyncResult) msg.obj;
                    synchronized (mLock) {
                        mSuccess = (ar.exception == null);
                        mLock.notifyAll();
                    }
                    break;
            }
        }
    };

    public SimSmsInterfaceManager(GSMPhone phone, SMSDispatcher dispatcher) {
        super(phone);
        mDispatcher = dispatcher;
    }

    public void dispose() {
    }

    protected void finalize() {
        try {
            super.finalize();
        } catch (Throwable throwable) {
            Log.e(LOG_TAG, "Error while finalizing:", throwable);
        }
        if(DBG) Log.d(LOG_TAG, "SimSmsInterfaceManager finalized");
    }

    /**
     * Update the specified message on the SIM.
     *
     * @param index record index of message to update
     * @param status new message status (STATUS_ON_ICC_READ,
     *                  STATUS_ON_ICC_UNREAD, STATUS_ON_ICC_SENT,
     *                  STATUS_ON_ICC_UNSENT, STATUS_ON_ICC_FREE)
     * @param pdu the raw PDU to store
     * @return success or not
     *
     */
    public boolean
    updateMessageOnIccEf(int index, int status, byte[] pdu) {
        if (DBG) log("updateMessageOnIccEf: index=" + index +
                " status=" + status + " ==> " +
                "("+ Arrays.toString(pdu) + ")");
        enforceReceiveAndSend("Updating message on SIM");
        synchronized(mLock) {
            mSuccess = false;
            Message response = mHandler.obtainMessage(EVENT_UPDATE_DONE);

            if (status == STATUS_ON_ICC_FREE) {
                // Special case FREE: call deleteSmsOnSim instead of
                // manipulating the SIM record
                mPhone.mCM.deleteSmsOnSim(index, response);
            } else {
                byte[] record = makeSmsRecordData(status, pdu);
                mPhone.getIccFileHandler().updateEFLinearFixed(
                        IccConstants.EF_SMS,
                        index, record, null, response);
            }
            try {
                mLock.wait();
            } catch (InterruptedException e) {
                log("interrupted while trying to update by index");
            }
        }
        return mSuccess;
    }

    /**
     * Copy a raw SMS PDU to the SIM.
     *
     * @param pdu the raw PDU to store
     * @param status message status (STATUS_ON_ICC_READ, STATUS_ON_ICC_UNREAD,
     *               STATUS_ON_ICC_SENT, STATUS_ON_ICC_UNSENT)
     * @return success or not
     *
     */
    public boolean copyMessageToIccEf(int status, byte[] pdu, byte[] smsc) {
        if (DBG) log("copyMessageToIccEf: status=" + status + " ==> " +
                "pdu=("+ Arrays.toString(pdu) +
                "), smsm=(" + Arrays.toString(smsc) +")");
        enforceReceiveAndSend("Copying message to SIM");
        synchronized(mLock) {
            mSuccess = false;
            Message response = mHandler.obtainMessage(EVENT_UPDATE_DONE);

            mPhone.mCM.writeSmsToSim(status, IccUtils.bytesToHexString(smsc),
                    IccUtils.bytesToHexString(pdu), response);

            try {
                mLock.wait();
            } catch (InterruptedException e) {
                log("interrupted while trying to update by index");
            }
        }
        return mSuccess;
    }

    /**
     * Retrieves all messages currently stored on ICC.
     *
     * @return list of SmsRawData of all sms on ICC
     */
    public List<SmsRawData> getAllMessagesFromIccEf() {
        if (DBG) log("getAllMessagesFromEF");

        Context context = mPhone.getContext();

        context.enforceCallingPermission(
                "android.permission.RECEIVE_SMS",
                "Reading messages from SIM");
        synchronized(mLock) {
            Message response = mHandler.obtainMessage(EVENT_LOAD_DONE);
            mPhone.getIccFileHandler().loadEFLinearFixedAll(IccConstants.EF_SMS, response);

            try {
                mLock.wait();
            } catch (InterruptedException e) {
                log("interrupted while trying to load from the SIM");
            }
        }
        return mSms;
    }

    public boolean enableCellBroadcast(int messageIdentifier) {
<<<<<<< HEAD
        if (DBG) log("enableCellBroadcast");
=======
        return enableCellBroadcastRange(messageIdentifier, messageIdentifier);
    }

    public boolean disableCellBroadcast(int messageIdentifier) {
        return disableCellBroadcastRange(messageIdentifier, messageIdentifier);
    }

    public boolean enableCellBroadcastRange(int startMessageId, int endMessageId) {
        if (DBG) log("enableCellBroadcastRange");
>>>>>>> ab79ee4a

        Context context = mPhone.getContext();

        context.enforceCallingPermission(
                "android.permission.RECEIVE_SMS",
                "Enabling cell broadcast SMS");

        String client = context.getPackageManager().getNameForUid(
                Binder.getCallingUid());
<<<<<<< HEAD
        HashSet<String> clients = mCellBroadcastSubscriptions.get(messageIdentifier);

        if (clients == null) {
            // This is a new message identifier
            clients = new HashSet<String>();
            mCellBroadcastSubscriptions.put(messageIdentifier, clients);

            if (!updateCellBroadcastConfig()) {
                mCellBroadcastSubscriptions.remove(messageIdentifier);
                return false;
            }
        }

        clients.add(client);

        if (DBG)
            log("Added cell broadcast subscription for MID " + messageIdentifier
                    + " from client " + client);
=======

        if (!mCellBroadcastRangeManager.enableRange(startMessageId, endMessageId, client)) {
            log("Failed to add cell broadcast subscription for MID range " + startMessageId
                    + " to " + endMessageId + " from client " + client);
            return false;
        }

        if (DBG)
            log("Added cell broadcast subscription for MID range " + startMessageId
                    + " to " + endMessageId + " from client " + client);
>>>>>>> ab79ee4a

        return true;
    }

<<<<<<< HEAD
    public boolean disableCellBroadcast(int messageIdentifier) {
        if (DBG) log("disableCellBroadcast");
=======
    public boolean disableCellBroadcastRange(int startMessageId, int endMessageId) {
        if (DBG) log("disableCellBroadcastRange");
>>>>>>> ab79ee4a

        Context context = mPhone.getContext();

        context.enforceCallingPermission(
                "android.permission.RECEIVE_SMS",
                "Disabling cell broadcast SMS");

        String client = context.getPackageManager().getNameForUid(
                Binder.getCallingUid());
<<<<<<< HEAD
        HashSet<String> clients = mCellBroadcastSubscriptions.get(messageIdentifier);

        if (clients != null && clients.remove(client)) {
            if (DBG)
                log("Removed cell broadcast subscription for MID " + messageIdentifier
                        + " from client " + client);

            if (clients.isEmpty()) {
                mCellBroadcastSubscriptions.remove(messageIdentifier);
                updateCellBroadcastConfig();
            }
            return true;
        }

        return false;
    }

    private boolean updateCellBroadcastConfig() {
        Set<Integer> messageIdentifiers = mCellBroadcastSubscriptions.keySet();

        if (messageIdentifiers.size() > 0) {
            SmsBroadcastConfigInfo[] configs =
                    new SmsBroadcastConfigInfo[messageIdentifiers.size()];
            int i = 0;

            for (int messageIdentifier : messageIdentifiers) {
                configs[i++] = new SmsBroadcastConfigInfo(messageIdentifier, messageIdentifier,
                        SMS_CB_CODE_SCHEME_MIN, SMS_CB_CODE_SCHEME_MAX, true);
            }

            return setCellBroadcastConfig(configs) && setCellBroadcastActivation(true);
        } else {
            return setCellBroadcastActivation(false);
=======

        if (!mCellBroadcastRangeManager.disableRange(startMessageId, endMessageId, client)) {
            log("Failed to remove cell broadcast subscription for MID range " + startMessageId
                    + " to " + endMessageId + " from client " + client);
            return false;
        }

        if (DBG)
            log("Removed cell broadcast subscription for MID range " + startMessageId
                    + " to " + endMessageId + " from client " + client);

        return true;
    }

    class CellBroadcastRangeManager extends IntRangeManager {
        private ArrayList<SmsBroadcastConfigInfo> mConfigList =
                new ArrayList<SmsBroadcastConfigInfo>();

        /**
         * Called when the list of enabled ranges has changed. This will be
         * followed by zero or more calls to {@link #addRange} followed by
         * a call to {@link #finishUpdate}.
         */
        protected void startUpdate() {
            mConfigList.clear();
        }

        /**
         * Called after {@link #startUpdate} to indicate a range of enabled
         * values.
         * @param startId the first id included in the range
         * @param endId the last id included in the range
         */
        protected void addRange(int startId, int endId, boolean selected) {
            mConfigList.add(new SmsBroadcastConfigInfo(startId, endId,
                        SMS_CB_CODE_SCHEME_MIN, SMS_CB_CODE_SCHEME_MAX, selected));
        }

        /**
         * Called to indicate the end of a range update started by the
         * previous call to {@link #startUpdate}.
         */
        protected boolean finishUpdate() {
            if (mConfigList.isEmpty()) {
                return setCellBroadcastActivation(false);
            } else {
                SmsBroadcastConfigInfo[] configs =
                        mConfigList.toArray(new SmsBroadcastConfigInfo[mConfigList.size()]);
                return setCellBroadcastConfig(configs) && setCellBroadcastActivation(true);
            }
>>>>>>> ab79ee4a
        }
    }

    private boolean setCellBroadcastConfig(SmsBroadcastConfigInfo[] configs) {
        if (DBG)
            log("Calling setGsmBroadcastConfig with " + configs.length + " configurations");

        synchronized (mLock) {
            Message response = mHandler.obtainMessage(EVENT_SET_BROADCAST_CONFIG_DONE);

            mSuccess = false;
            mPhone.mCM.setGsmBroadcastConfig(configs, response);

            try {
                mLock.wait();
            } catch (InterruptedException e) {
                log("interrupted while trying to set cell broadcast config");
            }
        }

        return mSuccess;
    }

    private boolean setCellBroadcastActivation(boolean activate) {
        if (DBG)
<<<<<<< HEAD
            log("Calling setCellBroadcastActivation(" + activate + ")");
=======
            log("Calling setCellBroadcastActivation(" + activate + ')');
>>>>>>> ab79ee4a

        synchronized (mLock) {
            Message response = mHandler.obtainMessage(EVENT_SET_BROADCAST_ACTIVATION_DONE);

            mSuccess = false;
            mPhone.mCM.setGsmBroadcastActivation(activate, response);

            try {
                mLock.wait();
            } catch (InterruptedException e) {
                log("interrupted while trying to set cell broadcast activation");
            }
        }

        return mSuccess;
    }

<<<<<<< HEAD
=======
    @Override
>>>>>>> ab79ee4a
    protected void log(String msg) {
        Log.d(LOG_TAG, "[SimSmsInterfaceManager] " + msg);
    }
}<|MERGE_RESOLUTION|>--- conflicted
+++ resolved
@@ -216,9 +216,6 @@
     }
 
     public boolean enableCellBroadcast(int messageIdentifier) {
-<<<<<<< HEAD
-        if (DBG) log("enableCellBroadcast");
-=======
         return enableCellBroadcastRange(messageIdentifier, messageIdentifier);
     }
 
@@ -228,7 +225,6 @@
 
     public boolean enableCellBroadcastRange(int startMessageId, int endMessageId) {
         if (DBG) log("enableCellBroadcastRange");
->>>>>>> ab79ee4a
 
         Context context = mPhone.getContext();
 
@@ -238,26 +234,6 @@
 
         String client = context.getPackageManager().getNameForUid(
                 Binder.getCallingUid());
-<<<<<<< HEAD
-        HashSet<String> clients = mCellBroadcastSubscriptions.get(messageIdentifier);
-
-        if (clients == null) {
-            // This is a new message identifier
-            clients = new HashSet<String>();
-            mCellBroadcastSubscriptions.put(messageIdentifier, clients);
-
-            if (!updateCellBroadcastConfig()) {
-                mCellBroadcastSubscriptions.remove(messageIdentifier);
-                return false;
-            }
-        }
-
-        clients.add(client);
-
-        if (DBG)
-            log("Added cell broadcast subscription for MID " + messageIdentifier
-                    + " from client " + client);
-=======
 
         if (!mCellBroadcastRangeManager.enableRange(startMessageId, endMessageId, client)) {
             log("Failed to add cell broadcast subscription for MID range " + startMessageId
@@ -268,18 +244,12 @@
         if (DBG)
             log("Added cell broadcast subscription for MID range " + startMessageId
                     + " to " + endMessageId + " from client " + client);
->>>>>>> ab79ee4a
 
         return true;
     }
 
-<<<<<<< HEAD
-    public boolean disableCellBroadcast(int messageIdentifier) {
-        if (DBG) log("disableCellBroadcast");
-=======
     public boolean disableCellBroadcastRange(int startMessageId, int endMessageId) {
         if (DBG) log("disableCellBroadcastRange");
->>>>>>> ab79ee4a
 
         Context context = mPhone.getContext();
 
@@ -289,41 +259,6 @@
 
         String client = context.getPackageManager().getNameForUid(
                 Binder.getCallingUid());
-<<<<<<< HEAD
-        HashSet<String> clients = mCellBroadcastSubscriptions.get(messageIdentifier);
-
-        if (clients != null && clients.remove(client)) {
-            if (DBG)
-                log("Removed cell broadcast subscription for MID " + messageIdentifier
-                        + " from client " + client);
-
-            if (clients.isEmpty()) {
-                mCellBroadcastSubscriptions.remove(messageIdentifier);
-                updateCellBroadcastConfig();
-            }
-            return true;
-        }
-
-        return false;
-    }
-
-    private boolean updateCellBroadcastConfig() {
-        Set<Integer> messageIdentifiers = mCellBroadcastSubscriptions.keySet();
-
-        if (messageIdentifiers.size() > 0) {
-            SmsBroadcastConfigInfo[] configs =
-                    new SmsBroadcastConfigInfo[messageIdentifiers.size()];
-            int i = 0;
-
-            for (int messageIdentifier : messageIdentifiers) {
-                configs[i++] = new SmsBroadcastConfigInfo(messageIdentifier, messageIdentifier,
-                        SMS_CB_CODE_SCHEME_MIN, SMS_CB_CODE_SCHEME_MAX, true);
-            }
-
-            return setCellBroadcastConfig(configs) && setCellBroadcastActivation(true);
-        } else {
-            return setCellBroadcastActivation(false);
-=======
 
         if (!mCellBroadcastRangeManager.disableRange(startMessageId, endMessageId, client)) {
             log("Failed to remove cell broadcast subscription for MID range " + startMessageId
@@ -374,7 +309,6 @@
                         mConfigList.toArray(new SmsBroadcastConfigInfo[mConfigList.size()]);
                 return setCellBroadcastConfig(configs) && setCellBroadcastActivation(true);
             }
->>>>>>> ab79ee4a
         }
     }
 
@@ -400,11 +334,7 @@
 
     private boolean setCellBroadcastActivation(boolean activate) {
         if (DBG)
-<<<<<<< HEAD
-            log("Calling setCellBroadcastActivation(" + activate + ")");
-=======
             log("Calling setCellBroadcastActivation(" + activate + ')');
->>>>>>> ab79ee4a
 
         synchronized (mLock) {
             Message response = mHandler.obtainMessage(EVENT_SET_BROADCAST_ACTIVATION_DONE);
@@ -422,10 +352,7 @@
         return mSuccess;
     }
 
-<<<<<<< HEAD
-=======
     @Override
->>>>>>> ab79ee4a
     protected void log(String msg) {
         Log.d(LOG_TAG, "[SimSmsInterfaceManager] " + msg);
     }
