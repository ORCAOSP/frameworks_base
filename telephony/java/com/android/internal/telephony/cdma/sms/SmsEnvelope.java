--- conflicted
+++ resolved
@@ -17,13 +17,9 @@
 package com.android.internal.telephony.cdma.sms;
 
 
-<<<<<<< HEAD
-public final class SmsEnvelope {
-=======
 import com.android.internal.telephony.cdma.sms.CdmaSmsSubaddress;
 
-public final class SmsEnvelope{
->>>>>>> 3543a40b
+public final class SmsEnvelope {
     /**
      * Message Types
      * (See 3GPP2 C.S0015-B 3.4.1)
