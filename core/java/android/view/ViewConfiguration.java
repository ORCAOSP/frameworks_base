--- conflicted
+++ resolved
@@ -274,10 +274,8 @@
         }
 
         mContext = context;
-<<<<<<< HEAD
-
-=======
->>>>>>> 2cea6118
+
+
         mEdgeSlop = (int) (sizeAndDensity * EDGE_SLOP + 0.5f);
         mFadingEdgeLength = (int) (sizeAndDensity * FADING_EDGE_LENGTH + 0.5f);
         mMinimumFlingVelocity = (int) (density * MINIMUM_FLING_VELOCITY + 0.5f);
@@ -688,17 +686,10 @@
     public boolean hasPermanentMenuKey() {
         // The action overflow button within app UI can
         // be controlled with a system setting
-<<<<<<< HEAD
         int showOverflowButton = Settings.System.getInt(
                 mContext.getContentResolver(),
                 Settings.System.UI_FORCE_OVERFLOW_BUTTON, 0);
         if (showOverflowButton == 1) {
-=======
-        boolean showOverflowButton = Settings.System.getBoolean(
-                mContext.getContentResolver(),
-                Settings.System.UI_FORCE_OVERFLOW_BUTTON, false);
-        if (showOverflowButton) {
->>>>>>> 2cea6118
             // Force overflow button on by reporting that
             // the device has no permanent menu key
             return false;
